[package]
name = "network-bandwidth-annotation-manager"
version = "0.1.0"
edition = "2021"
authors = ["Thomas Kosiewski <thoma471@googlemail.com>"]
description = "A dynamic admission controller setting a Kubernetes pod's network bandwidth annotations using its limits"

license = "MIT"

# See more keys and their definitions at https://doc.rust-lang.org/cargo/reference/manifest.html

[dependencies]
axum = "0.6.11"
<<<<<<< HEAD
axum-server = { version = "0.4.6", features = ["tls-rustls"] }
clap = { version = "4.1.8", features = ["cargo", "env", "derive"] }
=======
axum-server = { version = "0.4.7", features = ["tls-rustls"] }
clap = { version = "4.1.11", features = ["cargo", "env", "derive"] }
>>>>>>> d687ae52
clap-verbosity-flag = "2.0.0"
color-eyre = "0.6.2"
futures = "0.3.27"
json-patch = "0.3.0"
k8s-openapi = { version = "0.17.0", features = ["v1_24"] }
kube = { version = "0.80.0", features = ["admission", "client", "runtime"] }
log = "0.4.17"
regex = "1.7.1"
serde = { version = "1.0.157", features = ["derive"] }
serde_json = "1.0.94"
tokio = { version = "1.26.0", features = ["full"] }
tracing = "0.1.37"
tracing-log = "0.1.3"
tracing-subscriber = "0.3.16"

[profile.dev.package.backtrace]
opt-level = 3<|MERGE_RESOLUTION|>--- conflicted
+++ resolved
@@ -11,13 +11,8 @@
 
 [dependencies]
 axum = "0.6.11"
-<<<<<<< HEAD
-axum-server = { version = "0.4.6", features = ["tls-rustls"] }
-clap = { version = "4.1.8", features = ["cargo", "env", "derive"] }
-=======
 axum-server = { version = "0.4.7", features = ["tls-rustls"] }
 clap = { version = "4.1.11", features = ["cargo", "env", "derive"] }
->>>>>>> d687ae52
 clap-verbosity-flag = "2.0.0"
 color-eyre = "0.6.2"
 futures = "0.3.27"
